/-
Copyright (c) 2017 Johannes Hölzl. All rights reserved.
Released under Apache 2.0 license as described in the file LICENSE.
Authors: Johannes Hölzl, Yury Kudryashov, Kim Morrison
-/
import Mathlib.Algebra.Algebra.Equiv
import Mathlib.Algebra.Algebra.NonUnitalHom
import Mathlib.Algebra.Algebra.Tower
import Mathlib.Algebra.Module.BigOperators
import Mathlib.Algebra.MonoidAlgebra.MapDomain
import Mathlib.Algebra.MonoidAlgebra.Module
import Mathlib.Data.Finsupp.SMul
import Mathlib.LinearAlgebra.Finsupp.SumProd

/-!
# Monoid algebras

-/

noncomputable section

open Finset

open Finsupp hiding single mapDomain

variable {k G H R S T A B M N : Type*}

/-! ### Multiplicative monoids -/

namespace MonoidAlgebra

/-! #### Non-unital, non-associative algebra structure -/


section NonUnitalNonAssocAlgebra

variable (k) [Semiring k] [DistribSMul R k] [Mul G] [NonUnitalNonAssocSemiring A]

/-- A non_unital `k`-algebra homomorphism from `MonoidAlgebra k G` is uniquely defined by its
values on the functions `single a 1`. -/
@[to_additive (dont_translate := k) /--
A non_unital `k`-algebra homomorphism from `k[G]` is uniquely defined by its
values on the functions `single a 1`. -/]
theorem nonUnitalAlgHom_ext [DistribMulAction k A] {φ₁ φ₂ : MonoidAlgebra k G →ₙₐ[k] A}
    (h : ∀ x, φ₁ (single x 1) = φ₂ (single x 1)) : φ₁ = φ₂ :=
  NonUnitalAlgHom.to_distribMulActionHom_injective <|
    Finsupp.distribMulActionHom_ext' fun a => DistribMulActionHom.ext_ring (h a)

/-- See note [partially-applied ext lemmas]. -/
@[ext high]
theorem nonUnitalAlgHom_ext' [DistribMulAction k A] {φ₁ φ₂ : MonoidAlgebra k G →ₙₐ[k] A}
    (h : φ₁.toMulHom.comp (ofMagma k G) = φ₂.toMulHom.comp (ofMagma k G)) : φ₁ = φ₂ :=
  nonUnitalAlgHom_ext k <| DFunLike.congr_fun h

/-- The functor `G ↦ MonoidAlgebra k G`, from the category of magmas to the category of non-unital,
non-associative algebras over `k` is adjoint to the forgetful functor in the other direction. -/
@[simps apply_apply symm_apply]
def liftMagma [Module k A] [IsScalarTower k A A] [SMulCommClass k A A] :
    (G →ₙ* A) ≃ (MonoidAlgebra k G →ₙₐ[k] A) where
  toFun f :=
    { liftAddHom fun x => (smulAddHom k A).flip (f x) with
      toFun := fun a => a.sum fun m t => t • f m
      map_smul' := fun t' a => by
        rw [Finsupp.smul_sum, sum_smul_index']
        · simp_rw [smul_assoc, MonoidHom.id_apply]
        · intro m
          exact zero_smul k (f m)
      map_mul' := fun a₁ a₂ => by
        let g : G → k → A := fun m t => t • f m
        have h₁ : ∀ m, g m 0 = 0 := by
          intro m
          exact zero_smul k (f m)
        have h₂ : ∀ (m) (t₁ t₂ : k), g m (t₁ + t₂) = g m t₁ + g m t₂ := by
          intros
          rw [← add_smul]
        -- Porting note: `reducible` cannot be `local` so proof gets long.
        simp_rw [Finsupp.mul_sum, Finsupp.sum_mul, smul_mul_smul_comm, ← f.map_mul, mul_def,
          sum_comm a₂ a₁]
        rw [sum_sum_index h₁ h₂]; congr; ext
        rw [sum_sum_index h₁ h₂]; congr; ext
        rw [sum_single_index (h₁ _)] }
  invFun F := F.toMulHom.comp (ofMagma k G)
  left_inv f := by
    ext m
    simp only [NonUnitalAlgHom.coe_mk, ofMagma_apply, NonUnitalAlgHom.toMulHom_eq_coe,
      sum_single_index, Function.comp_apply, one_smul, zero_smul, MulHom.coe_comp,
      NonUnitalAlgHom.coe_to_mulHom]
  right_inv F := by
    ext m
    simp only [NonUnitalAlgHom.coe_mk, ofMagma_apply, NonUnitalAlgHom.toMulHom_eq_coe,
      sum_single_index, Function.comp_apply, one_smul, zero_smul, MulHom.coe_comp,
      NonUnitalAlgHom.coe_to_mulHom]

end NonUnitalNonAssocAlgebra

/-! #### Algebra structure -/

section Algebra

/-- The instance `Algebra k (MonoidAlgebra A G)` whenever we have `Algebra k A`.

In particular this provides the instance `Algebra k (MonoidAlgebra k G)`.
-/
@[to_additive (dont_translate := k A) /--
The instance `Algebra R k[G]` whenever we have `Algebra R k`.

In particular this provides the instance `Algebra k k[G]`. -/]
instance algebra {A : Type*} [CommSemiring k] [Semiring A] [Algebra k A] [Monoid G] :
    Algebra k (MonoidAlgebra A G) where
  algebraMap := singleOneRingHom.comp (algebraMap k A)
  smul_def' := fun r a => by
    ext
    dsimp
    rw [single_one_mul_apply, Algebra.smul_def]
  commutes' := fun r f => by
    ext
    dsimp
    rw [single_one_mul_apply, mul_single_one_apply, Algebra.commutes]

/-- `Finsupp.single 1` as an `AlgHom` -/
@[to_additive (dont_translate := k A) (attr := simps! apply) /--
`Finsupp.single 0` as an `AlgHom` -/]
def singleOneAlgHom {A : Type*} [CommSemiring k] [Semiring A] [Algebra k A] [Monoid G] :
    A →ₐ[k] MonoidAlgebra A G :=
  { singleOneRingHom with
    commutes' := fun r => by
      ext
      simp
      rfl }

@[to_additive (attr := simp)]
theorem coe_algebraMap {A : Type*} [CommSemiring k] [Semiring A] [Algebra k A] [Monoid G] :
    ⇑(algebraMap k (MonoidAlgebra A G)) = single 1 ∘ algebraMap k A :=
  rfl

theorem single_eq_algebraMap_mul_of [CommSemiring k] [Monoid G] (a : G) (b : k) :
    single a b = algebraMap k (MonoidAlgebra k G) b * of k G a := by simp

theorem single_algebraMap_eq_algebraMap_mul_of {A : Type*} [CommSemiring k] [Semiring A]
    [Algebra k A] [Monoid G] (a : G) (b : k) :
    single a (algebraMap k A b) = algebraMap k (MonoidAlgebra A G) b * of A G a := by simp

@[to_additive]
instance isLocalHom_singleOneAlgHom
    {A : Type*} [CommSemiring k] [Semiring A] [Algebra k A] [Monoid G] :
    IsLocalHom (singleOneAlgHom : A →ₐ[k] MonoidAlgebra A G) where
  map_nonunit := isLocalHom_singleOneRingHom.map_nonunit

@[to_additive (dont_translate := k)]
instance isLocalHom_algebraMap
    {A : Type*} [CommSemiring k] [Semiring A] [Algebra k A] [Monoid G]
    [IsLocalHom (algebraMap k A)] :
    IsLocalHom (algebraMap k (MonoidAlgebra A G)) where
  map_nonunit _ hx := .of_map _ _ <| isLocalHom_singleOneAlgHom (k := k).map_nonunit _ hx

end Algebra

section lift

variable [CommSemiring k] [Monoid G] [Monoid H] [Semiring A] [Algebra k A] [Semiring B]
  [Algebra k B]

/-- `liftNCRingHom` as an `AlgHom`, for when `f` is an `AlgHom` -/
def liftNCAlgHom (f : A →ₐ[k] B) (g : G →* B) (h_comm : ∀ x y, Commute (f x) (g y)) :
    MonoidAlgebra A G →ₐ[k] B :=
  { liftNCRingHom (f : A →+* B) g h_comm with
    commutes' := by simp [liftNCRingHom] }

@[simp] lemma coe_liftNCAlgHom (f : A →ₐ[k] B) (g : G →* B) (h_comm) :
    ⇑(liftNCAlgHom f g h_comm) = liftNC f g := rfl

/-- A `k`-algebra homomorphism from `MonoidAlgebra k G` is uniquely defined by its
values on the functions `single a 1`. -/
@[to_additive (dont_translate := k) /--
A `k`-algebra homomorphism from `k[G]` is uniquely defined by its
values on the functions `single a 1`. -/]
theorem algHom_ext ⦃φ₁ φ₂ : MonoidAlgebra k G →ₐ[k] A⦄
    (h : ∀ x, φ₁ (single x 1) = φ₂ (single x 1)) : φ₁ = φ₂ :=
  AlgHom.toLinearMap_injective <| Finsupp.lhom_ext' fun a => LinearMap.ext_ring (h a)

-- The priority must be `high`.
/-- See note [partially-applied ext lemmas]. -/
@[ext high]
theorem algHom_ext' ⦃φ₁ φ₂ : MonoidAlgebra k G →ₐ[k] A⦄
    (h :
      (φ₁ : MonoidAlgebra k G →* A).comp (of k G) = (φ₂ : MonoidAlgebra k G →* A).comp (of k G)) :
    φ₁ = φ₂ :=
  algHom_ext <| DFunLike.congr_fun h

variable (k G A) in
/-- Any monoid homomorphism `G →* A` can be lifted to an algebra homomorphism
`MonoidAlgebra k G →ₐ[k] A`. -/
def lift : (G →* A) ≃ (MonoidAlgebra k G →ₐ[k] A) where
  invFun f := (f : MonoidAlgebra k G →* A).comp (of k G)
  toFun F := liftNCAlgHom (Algebra.ofId k A) F fun _ _ => Algebra.commutes _ _
  left_inv f := by
    ext
    simp [liftNCAlgHom, liftNCRingHom]
  right_inv F := by
    ext
    simp [liftNCAlgHom, liftNCRingHom]

theorem lift_apply' (F : G →* A) (f : MonoidAlgebra k G) :
    lift k G A F f = f.sum fun a b => algebraMap k A b * F a :=
  rfl

theorem lift_apply (F : G →* A) (f : MonoidAlgebra k G) :
    lift k G A F f = f.sum fun a b => b • F a := by simp only [lift_apply', Algebra.smul_def]

theorem lift_def (F : G →* A) : ⇑(lift k G A F) = liftNC ((algebraMap k A : k →+* A) : k →+ A) F :=
  rfl

@[simp]
theorem lift_symm_apply (F : MonoidAlgebra k G →ₐ[k] A) (x : G) :
    (lift k G A).symm F x = F (single x 1) :=
  rfl

@[simp]
theorem lift_single (F : G →* A) (a b) : lift k G A F (single a b) = b • F a := by
  rw [lift_def, liftNC_single, Algebra.smul_def, AddMonoidHom.coe_coe]

theorem lift_of (F : G →* A) (x) : lift k G A F (of k G x) = F x := by simp

theorem lift_unique' (F : MonoidAlgebra k G →ₐ[k] A) :
    F = lift k G A ((F : MonoidAlgebra k G →* A).comp (of k G)) :=
  ((lift k G A).apply_symm_apply F).symm

/-- Decomposition of a `k`-algebra homomorphism from `MonoidAlgebra k G` by
its values on `F (single a 1)`. -/
theorem lift_unique (F : MonoidAlgebra k G →ₐ[k] A) (f : MonoidAlgebra k G) :
    F f = f.sum fun a b => b • F (single a 1) := by
  conv_lhs =>
    rw [lift_unique' F]
    simp [lift_apply]

/-- If `f : G → H` is a homomorphism between two magmas, then
`Finsupp.mapDomain f` is a non-unital algebra homomorphism between their magma algebras. -/
@[to_additive (dont_translate := k) (attr := simps apply) /--
If `f : G → H` is a homomorphism between two additive magmas, then `Finsupp.mapDomain f` is a
non-unital algebra homomorphism between their additive magma algebras. -/]
def mapDomainNonUnitalAlgHom (k A : Type*) [CommSemiring k] [Semiring A] [Algebra k A]
    {G H F : Type*} [Mul G] [Mul H] [FunLike F G H] [MulHomClass F G H] (f : F) :
    MonoidAlgebra A G →ₙₐ[k] MonoidAlgebra A H :=
  { (Finsupp.mapDomain.addMonoidHom f : MonoidAlgebra A G →+ MonoidAlgebra A H) with
    map_mul' := fun x y => mapDomain_mul f x y
    map_smul' := fun r x => mapDomain_smul r x }

variable (A) in
@[to_additive]
theorem mapDomain_algebraMap {F : Type*} [FunLike F G H] [MonoidHomClass F G H] (f : F) (r : k) :
    mapDomain f (algebraMap k (MonoidAlgebra A G) r) = algebraMap k (MonoidAlgebra A H) r := by
  simp only [coe_algebraMap, mapDomain_single, map_one, (· ∘ ·)]

/-- If `f : G → H` is a multiplicative homomorphism between two monoids, then
`Finsupp.mapDomain f` is an algebra homomorphism between their monoid algebras. -/
@[to_additive (attr := simps!) /--
If `f : G → H` is an additive homomorphism between two additive monoids, then
`Finsupp.mapDomain f` is an algebra homomorphism between their additive monoid algebras. -/]
def mapDomainAlgHom (k A : Type*) [CommSemiring k] [Semiring A] [Algebra k A] {H F : Type*}
    [Monoid H] [FunLike F G H] [MonoidHomClass F G H] (f : F) :
    MonoidAlgebra A G →ₐ[k] MonoidAlgebra A H :=
  { mapDomainRingHom A f with commutes' := mapDomain_algebraMap A f }

@[to_additive (attr := simp)]
lemma mapDomainAlgHom_id (k A) [CommSemiring k] [Semiring A] [Algebra k A] :
    mapDomainAlgHom k A (MonoidHom.id G) = AlgHom.id k (MonoidAlgebra A G) := by
  ext; simp [MonoidHom.id, ← Function.id_def]

@[to_additive (attr := simp)]
lemma mapDomainAlgHom_comp (k A) {G₁ G₂ G₃} [CommSemiring k] [Semiring A] [Algebra k A]
    [Monoid G₁] [Monoid G₂] [Monoid G₃] (f : G₁ →* G₂) (g : G₂ →* G₃) :
    mapDomainAlgHom k A (g.comp f) = (mapDomainAlgHom k A g).comp (mapDomainAlgHom k A f) := by
  ext; simp [mapDomain_comp]

variable (k A)

/-- If `e : G ≃* H` is a multiplicative equivalence between two monoids, then
`MonoidAlgebra.domCongr e` is an algebra equivalence between their monoid algebras. -/
@[to_additive /-- If `e : G ≃+ H` is an additive equivalence between two additive monoids, then
`AddMonoidAlgebra.domCongr e` is an algebra equivalence between their additive monoid algebras. -/]
def domCongr (e : G ≃* H) : MonoidAlgebra A G ≃ₐ[k] MonoidAlgebra A H :=
  AlgEquiv.ofLinearEquiv
    (Finsupp.domLCongr e : (G →₀ A) ≃ₗ[k] (H →₀ A))
    (fun f g => (equivMapDomain_eq_mapDomain _ _).trans <| (mapDomain_mul e f g).trans <|
        congr_arg₂ _ (equivMapDomain_eq_mapDomain _ _).symm (equivMapDomain_eq_mapDomain _ _).symm)

@[to_additive]
theorem domCongr_toAlgHom (e : G ≃* H) : (domCongr k A e).toAlgHom = mapDomainAlgHom k A e :=
  AlgHom.ext fun _ => equivMapDomain_eq_mapDomain _ _

@[to_additive (attr := simp)]
theorem domCongr_apply (e : G ≃* H) (f : MonoidAlgebra A G) (h : H) :
    domCongr k A e f h = f (e.symm h) :=
  rfl

@[to_additive (attr := simp)]
theorem domCongr_support (e : G ≃* H) (f : MonoidAlgebra A G) :
    (domCongr k A e f).support = f.support.map e :=
  rfl

@[to_additive (attr := simp)]
theorem domCongr_single (e : G ≃* H) (g : G) (a : A) :
    domCongr k A e (single g a) = single (e g) a :=
  Finsupp.equivMapDomain_single _ _ _

@[to_additive (attr := simp)]
lemma domCongr_comp_lsingle (e : G ≃* H) (g : G) :
    (domCongr k A e).toLinearMap ∘ₗ lsingle g = lsingle (e g) := by ext; simp

@[to_additive (attr := simp)]
theorem domCongr_refl : domCongr k A (.refl G) = .refl :=
  AlgEquiv.ext fun _ => Finsupp.ext fun _ => rfl

@[to_additive (attr := simp)]
theorem domCongr_symm (e : G ≃* H) : (domCongr k A e).symm = domCongr k A e.symm := rfl

end lift

section mapRange
variable [CommSemiring R] [CommSemiring S] [Semiring A] [Algebra R A] [Semiring B] [Algebra R B]
  [Monoid M] [Monoid N]

@[to_additive (attr := simp)]
lemma mapDomainRingHom_comp_algebraMap (f : M →* N) :
    (mapDomainRingHom A f).comp (algebraMap R <| MonoidAlgebra A M) =
      algebraMap R (MonoidAlgebra A N) := by ext; simp

@[to_additive (attr := simp)]
lemma mapRangeRingHom_comp_algebraMap (f : R →+* S) :
    (mapRangeRingHom (M := M) f).comp (algebraMap _ _) = (algebraMap _ _).comp f := by ext; simp

variable (M) in
/-- The algebra homomorphism of monoid algebras induced by a homomorphism of the base algebras. -/
@[to_additive
/-- The algebra homomorphism of additive monoid algebras induced by a homomorphism of the base
algebras. -/]
noncomputable def mapRangeAlgHom (f : A →ₐ[R] B) : MonoidAlgebra A M →ₐ[R] MonoidAlgebra B M where
  __ := mapRangeRingHom M f
  commutes' := by simp

variable (M) in
@[to_additive (attr := simp)]
lemma toRingHom_mapRangeAlgHom (f : A →ₐ[R] B) :
    mapRangeAlgHom M f = mapRangeRingHom M f.toRingHom := rfl

@[to_additive (attr := simp)]
lemma mapRangeAlgHom_apply (f : A →ₐ[R] B) (x : MonoidAlgebra A M) (m : M) :
    mapRangeAlgHom M f x m = f (x m) := mapRangeRingHom_apply f.toRingHom x m

@[to_additive (attr := simp)]
lemma mapRangeAlgHom_single (f : A →ₐ[R] B) (m : M) (a : A) :
    mapRangeAlgHom M f (single m a) = single m (f a) := by
  classical ext; simp [single_apply, apply_ite f]

variable (R M) in
/-- The algebra isomorphism of monoid algebras induced by an isomorphism of the base algebras. -/
@[to_additive (dont_translate := R) (attr := simps apply)
/-- The algebra isomorphism of additive monoid algebras induced by an isomorphism of the base
algebras. -/]
<<<<<<< HEAD
noncomputable def mapRangeAlgEquiv (f : A ≃ₐ[R] B) :
    MonoidAlgebra A M ≃ₐ[R] MonoidAlgebra B M where
  __ := mapRangeAlgHom (R := R) M f
  invFun := mapRangeAlgHom M (f.symm : B →ₐ[R] A)
=======
noncomputable def mapRangeAlgEquiv (e : A ≃ₐ[R] B) : MonoidAlgebra A M ≃ₐ[R] MonoidAlgebra B M where
  __ := mapRangeAlgHom M e
  invFun := mapRangeAlgHom M (e.symm : B →ₐ[R] A)
>>>>>>> 4a5073f8
  left_inv _ := by aesop
  right_inv _ := by aesop
  map_smul' _ _ := by aesop

@[simp] lemma symm_mapRangeAlgEquiv (e : A ≃ₐ[R] B) :
    (mapRangeAlgEquiv R M e).symm = mapRangeAlgEquiv R M e.symm := rfl

end mapRange

section

variable (k) in
/-- When `V` is a `k[G]`-module, multiplication by a group element `g` is a `k`-linear map. -/
def GroupSMul.linearMap [Monoid G] [CommSemiring k] (V : Type*) [AddCommMonoid V] [Module k V]
    [Module (MonoidAlgebra k G) V] [IsScalarTower k (MonoidAlgebra k G) V] (g : G) : V →ₗ[k] V where
  toFun v := single g (1 : k) • v
  map_add' x y := smul_add (single g (1 : k)) x y
  map_smul' _c _x := smul_algebra_smul_comm _ _ _

variable (k) in
@[simp]
theorem GroupSMul.linearMap_apply [Monoid G] [CommSemiring k] (V : Type*) [AddCommMonoid V]
    [Module k V] [Module (MonoidAlgebra k G) V] [IsScalarTower k (MonoidAlgebra k G) V] (g : G)
    (v : V) : (GroupSMul.linearMap k V g) v = single g (1 : k) • v :=
  rfl

variable [Monoid G] [CommSemiring k] {V W : Type*} [AddCommMonoid V] [Module k V]
  [Module (MonoidAlgebra k G) V] [IsScalarTower k (MonoidAlgebra k G) V] [AddCommMonoid W]
  [Module k W] [Module (MonoidAlgebra k G) W] [IsScalarTower k (MonoidAlgebra k G) W]
  (f : V →ₗ[k] W)

/-- Build a `k[G]`-linear map from a `k`-linear map and evidence that it is `G`-equivariant. -/
def equivariantOfLinearOfComm
    (h : ∀ (g : G) (v : V), f (single g (1 : k) • v) = single g (1 : k) • f v) :
    V →ₗ[MonoidAlgebra k G] W where
  toFun := f
  map_add' v v' := by simp
  map_smul' c v := by
    refine Finsupp.induction c ?_ ?_
    · simp
    · intro g r c' _nm _nz w
      dsimp at *
      simp only [add_smul, f.map_add, w, single_eq_algebraMap_mul_of, ← smul_smul]
      rw [algebraMap_smul (MonoidAlgebra k G) r, algebraMap_smul (MonoidAlgebra k G) r, f.map_smul,
        of_apply, h g v]

variable (h : ∀ (g : G) (v : V), f (single g (1 : k) • v) = single g (1 : k) • f v)

@[simp]
theorem equivariantOfLinearOfComm_apply (v : V) : (equivariantOfLinearOfComm f h) v = f v :=
  rfl

end

variable [CommMonoid M] [CommSemiring R] [CommSemiring S] [Algebra R S]

/-- If `S` is an `R`-algebra, then `MonoidAlgebra S M` is a `MonoidAlgebra R M` algebra.

Warning: This produces a diamond for
`Algebra (MonoidAlgebra R M) (MonoidAlgebra (MonoidAlgebra S M) M)` and another one fro
`Algebra (MonoidAlgebra R M) (MonoidAlgebra R M)`.
That's why it is not a global instance. -/
@[to_additive
/-- If `S` is an `R`-algebra, then `S[M]` is an `R[M]`-algebra.

Warning: This produces a diamond for `Algebra R[M] S[M][M]` and another one for `Algebra R[M] R[M]`.
That's why it is not a global instance. -/]
noncomputable abbrev algebraMonoidAlgebra : Algebra (MonoidAlgebra R M) (MonoidAlgebra S M) :=
  (mapRangeRingHom M (algebraMap R S)).toAlgebra

attribute [local instance] algebraMonoidAlgebra

@[to_additive (attr := simp)]
lemma algebraMap_def :
    algebraMap (MonoidAlgebra R M) (MonoidAlgebra S M) = mapRangeRingHom M (algebraMap R S) :=
  rfl

@[to_additive (dont_translate := R)]
instance [CommSemiring T] [Algebra R T] [Algebra S T] [IsScalarTower R S T] :
    IsScalarTower R (MonoidAlgebra S M) (MonoidAlgebra T M) :=
  .of_algebraMap_eq' (mapRangeAlgHom _ (IsScalarTower.toAlgHom R S T)).comp_algebraMap.symm

end MonoidAlgebra

namespace AddMonoidAlgebra

/-! #### Non-unital, non-associative algebra structure -/

section NonUnitalNonAssocAlgebra

variable (k) [Semiring k] [DistribSMul R k] [Add G] [NonUnitalNonAssocSemiring A]

/-- See note [partially-applied ext lemmas]. -/
@[ext high]
theorem nonUnitalAlgHom_ext' [DistribMulAction k A] {φ₁ φ₂ : k[G] →ₙₐ[k] A}
    (h : φ₁.toMulHom.comp (ofMagma k G) = φ₂.toMulHom.comp (ofMagma k G)) : φ₁ = φ₂ :=
  @MonoidAlgebra.nonUnitalAlgHom_ext' k (Multiplicative G) _ _ _ _ _ φ₁ φ₂ h

/-- The functor `G ↦ k[G]`, from the category of magmas to the category of
non-unital, non-associative algebras over `k` is adjoint to the forgetful functor in the other
direction. -/
@[simps apply_apply symm_apply]
def liftMagma [Module k A] [IsScalarTower k A A] [SMulCommClass k A A] :
    (Multiplicative G →ₙ* A) ≃ (k[G] →ₙₐ[k] A) :=
  { (MonoidAlgebra.liftMagma k : (Multiplicative G →ₙ* A) ≃ (_ →ₙₐ[k] A)) with
    toFun := fun f =>
      { (MonoidAlgebra.liftMagma k f :) with
        toFun := fun a => sum a fun m t => t • f (Multiplicative.ofAdd m) }
    invFun := fun F => F.toMulHom.comp (ofMagma k G) }

end NonUnitalNonAssocAlgebra

/-! #### Algebra structure -/

section lift

variable [CommSemiring k] [AddMonoid G] [Semiring A] [Algebra k A] [Semiring B] [Algebra k B]

/-- `liftNCRingHom` as an `AlgHom`, for when `f` is an `AlgHom` -/
def liftNCAlgHom (f : A →ₐ[k] B) (g : Multiplicative G →* B) (h_comm : ∀ x y, Commute (f x) (g y)) :
    A[G] →ₐ[k] B :=
  { liftNCRingHom (f : A →+* B) g h_comm with
    commutes' := by simp [liftNCRingHom] }

@[simp] lemma coe_liftNCAlgHom (f : A →ₐ[k] B) (g : Multiplicative G →* B) (h_comm) :
    ⇑(liftNCAlgHom f g h_comm) = liftNC f g := rfl

/-- See note [partially-applied ext lemmas]. -/
@[ext high]
theorem algHom_ext' ⦃φ₁ φ₂ : k[G] →ₐ[k] A⦄
    (h : (φ₁ : k[G] →* A).comp (of k G) = (φ₂ : k[G] →* A).comp (of k G)) :
    φ₁ = φ₂ :=
  algHom_ext <| DFunLike.congr_fun h

variable (k G A) in
/-- Any monoid homomorphism `G →* A` can be lifted to an algebra homomorphism
`k[G] →ₐ[k] A`. -/
def lift : (Multiplicative G →* A) ≃ (k[G] →ₐ[k] A) where
  __ := MonoidAlgebra.lift k (Multiplicative G) A
  invFun f := (f : k[G] →* A).comp (of k G)
  toFun F :=
    { MonoidAlgebra.lift k (Multiplicative G) A F with
      toFun := liftNCAlgHom (Algebra.ofId k A) F fun _ _ => Algebra.commutes _ _ }

theorem lift_apply' (F : Multiplicative G →* A) (f : MonoidAlgebra k G) :
    lift k G A F f = f.sum fun a b => algebraMap k A b * F (Multiplicative.ofAdd a) :=
  rfl

theorem lift_apply (F : Multiplicative G →* A) (f : MonoidAlgebra k G) :
    lift k G A F f = f.sum fun a b => b • F (Multiplicative.ofAdd a) := by
  simp only [lift_apply', Algebra.smul_def]

theorem lift_def (F : Multiplicative G →* A) :
    ⇑(lift k G A F) = liftNC ((algebraMap k A : k →+* A) : k →+ A) F :=
  rfl

@[simp]
theorem lift_symm_apply (F : k[G] →ₐ[k] A) (x : Multiplicative G) :
    (lift k G A).symm F x = F (single x.toAdd 1) :=
  rfl

theorem lift_of (F : Multiplicative G →* A) (x : Multiplicative G) :
    lift k G A F (of k G x) = F x := MonoidAlgebra.lift_of F x

@[simp]
theorem lift_single (F : Multiplicative G →* A) (a b) :
    lift k G A F (single a b) = b • F (Multiplicative.ofAdd a) :=
  MonoidAlgebra.lift_single F (.ofAdd a) b

lemma lift_of' (F : Multiplicative G →* A) (x : G) :
    lift k G A F (of' k G x) = F (Multiplicative.ofAdd x) :=
  lift_of F x

theorem lift_unique' (F : k[G] →ₐ[k] A) :
    F = lift k G A ((F : k[G] →* A).comp (of k G)) :=
  ((lift k G A).apply_symm_apply F).symm

/-- Decomposition of a `k`-algebra homomorphism from `MonoidAlgebra k G` by
its values on `F (single a 1)`. -/
theorem lift_unique (F : k[G] →ₐ[k] A) (f : MonoidAlgebra k G) :
    F f = f.sum fun a b => b • F (single a 1) := by
  conv_lhs =>
    rw [lift_unique' F]
    simp [lift_apply]

theorem algHom_ext_iff {φ₁ φ₂ : k[G] →ₐ[k] A} :
    (∀ x, φ₁ (Finsupp.single x 1) = φ₂ (Finsupp.single x 1)) ↔ φ₁ = φ₂ :=
  ⟨fun h => algHom_ext h, by rintro rfl _; rfl⟩

end lift

end AddMonoidAlgebra

variable [CommSemiring R]

variable (k G) in
/-- The algebra equivalence between `AddMonoidAlgebra` and `MonoidAlgebra` in terms of
`Multiplicative`. -/
def AddMonoidAlgebra.toMultiplicativeAlgEquiv [Semiring k] [Algebra R k] [AddMonoid G] :
    AddMonoidAlgebra k G ≃ₐ[R] MonoidAlgebra k (Multiplicative G) :=
  .ofCommutes (AddMonoidAlgebra.toMultiplicative k G)
    fun r => by simp [AddMonoidAlgebra.toMultiplicative]

variable (k G) in
/-- The algebra equivalence between `MonoidAlgebra` and `AddMonoidAlgebra` in terms of
`Additive`. -/
def MonoidAlgebra.toAdditiveAlgEquiv [Semiring k] [Algebra R k] [Monoid G] :
    MonoidAlgebra k G ≃ₐ[R] AddMonoidAlgebra k (Additive G) :=
  .ofCommutes (MonoidAlgebra.toAdditive k G) fun r => by simp [MonoidAlgebra.toAdditive]<|MERGE_RESOLUTION|>--- conflicted
+++ resolved
@@ -357,16 +357,9 @@
 @[to_additive (dont_translate := R) (attr := simps apply)
 /-- The algebra isomorphism of additive monoid algebras induced by an isomorphism of the base
 algebras. -/]
-<<<<<<< HEAD
-noncomputable def mapRangeAlgEquiv (f : A ≃ₐ[R] B) :
-    MonoidAlgebra A M ≃ₐ[R] MonoidAlgebra B M where
-  __ := mapRangeAlgHom (R := R) M f
-  invFun := mapRangeAlgHom M (f.symm : B →ₐ[R] A)
-=======
 noncomputable def mapRangeAlgEquiv (e : A ≃ₐ[R] B) : MonoidAlgebra A M ≃ₐ[R] MonoidAlgebra B M where
-  __ := mapRangeAlgHom M e
+  __ := mapRangeAlgHom (R := R) M e
   invFun := mapRangeAlgHom M (e.symm : B →ₐ[R] A)
->>>>>>> 4a5073f8
   left_inv _ := by aesop
   right_inv _ := by aesop
   map_smul' _ _ := by aesop
