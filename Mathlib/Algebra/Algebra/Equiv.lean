/-
Copyright (c) 2018 Kenny Lau. All rights reserved.
Released under Apache 2.0 license as described in the file LICENSE.
Authors: Kenny Lau, Yury Kudryashov
-/
import Mathlib.Algebra.Algebra.Hom
import Mathlib.Algebra.Ring.Action.Group

/-!
# Isomorphisms of `R`-algebras

This file defines bundled isomorphisms of `R`-algebras.

## Main definitions

* `AlgEquiv R A B`: the type of `R`-algebra isomorphisms between `A` and `B`.

## Notation

* `A ≃ₐ[R] B` : `R`-algebra equivalence from `A` to `B`.
-/

universe u v w u₁ v₁

/-- An equivalence of algebras is an equivalence of rings commuting with the actions of scalars.
By defining this in terms of the scalar action instead of `algebraMap`, we avoid the need
for an `Algebra` structure on the types, thereby allowing this to pertain to non-unital algebras
as well.
In certain contexts where the `Algebra` structure is avaiable it is easier to define an `AlgEquiv`
by providing the `AlgHom.commutes'` field. For this reason a convenience constructor
`AlgEquiv.ofCommutes` is provided to the user. -/
structure AlgEquiv (R : Type u) (A : Type v) (B : Type w) [Add A] [Add B] [Mul A] [Mul B]
    [SMul R A] [SMul R B] extends A ≃ B, A ≃+ B, A ≃* B, A ≃+* B where
  /-- An equivalence of algebras commutes with the action of scalars. -/
  protected map_smul' : ∀ r : R, ∀ a : A, toFun (r • a) = r • toFun a

attribute [nolint docBlame] AlgEquiv.toRingEquiv
attribute [nolint docBlame] AlgEquiv.toEquiv
attribute [nolint docBlame] AlgEquiv.toAddEquiv
attribute [nolint docBlame] AlgEquiv.toMulEquiv

@[inherit_doc]
notation:50 A " ≃ₐ[" R "] " A' => AlgEquiv R A A'

/-- `AlgEquivClass F R A B` states that `F` is a type of algebra structure preserving
  equivalences. You should extend this class when you extend `AlgEquiv`. -/
class AlgEquivClass (F : Type*) (R A B : outParam (Type*)) [Add A] [Add B] [Mul A] [Mul B]
    [SMul R A] [SMul R B] [EquivLike F A B] extends RingEquivClass F A B,
      MulActionHomClass F R A B where

namespace AlgEquivClass

instance (priority := 100) toLinearEquivClass (F R A B : Type*) [Semiring R]
    [NonUnitalNonAssocSemiring A] [NonUnitalNonAssocSemiring B] [Module R A] [Module R B]
    [EquivLike F A B] [h : AlgEquivClass F R A B] : LinearEquivClass F R A B :=
  { h with map_smulₛₗ := map_smul }

-- See note [lower instance priority]
instance (priority := 100) toAlgHomClass (F R A B : Type*) [CommSemiring R] [Semiring A]
    [Semiring B] [Algebra R A] [Algebra R B] [EquivLike F A B] [h : AlgEquivClass F R A B] :
    AlgHomClass F R A B :=
  { h with commutes := by simp [Algebra.algebraMap_eq_smul_one] }

/-- Turn an element of a type `F` satisfying `AlgEquivClass F R A B` into an actual `AlgEquiv`.
This is declared as the default coercion from `F` to `A ≃ₐ[R] B`. -/
@[coe]
def toAlgEquiv {F R A B : Type*} [Add A] [Add B] [Mul A] [Mul B] [SMul R A] [SMul R B]
    [EquivLike F A B] [AlgEquivClass F R A B] (f : F) : A ≃ₐ[R] B :=
  { (f : A ≃+* B) with map_smul' := map_smul f }

instance (F R A B : Type*) [Add A] [Add B] [Mul A] [Mul B] [SMul R A] [SMul R B]
    [EquivLike F A B] [AlgEquivClass F R A B] : CoeTC F (A ≃ₐ[R] B) :=
  ⟨toAlgEquiv⟩
end AlgEquivClass

namespace AlgEquiv

universe uR uA₁ uA₂ uA₃ uA₁' uA₂' uA₃'
variable {R : Type uR}
variable {A₁ : Type uA₁} {A₂ : Type uA₂} {A₃ : Type uA₃}
variable {A₁' : Type uA₁'} {A₂' : Type uA₂'} {A₃' : Type uA₃'}

section Semiring

/-- Defines an algebra equivalence by taking in a `RingEquiv e` and a commutes field:
`∀ r, e (algebraMap _ _ r) = algebraMap _ _ r`. -/
@[reducible, inline]
def ofCommutes [CommSemiring R] [Semiring A₁] [Semiring A₂] [Algebra R A₁] [Algebra R A₂]
    (e : A₁ ≃+* A₂) (commutes' : ∀ r : R, e (algebraMap R A₁ r) = algebraMap R A₂ r) :
    A₁ ≃ₐ[R] A₂ where
  toEquiv := e.toEquiv
  map_add' := map_add e
  map_mul' := map_mul e
  map_smul' r a := show e (r • a) = r • (e a) by simp [Algebra.smul_def, commutes']

variable [Add A₁] [Add A₂] [Add A₃] [Mul A₁] [Mul A₂] [Mul A₃]
variable [Add A₁'] [Add A₂'] [Add A₃'] [Mul A₁'] [Mul A₂'] [Mul A₃']
variable [SMul R A₁] [SMul R A₂] [SMul R A₃]
variable [SMul R A₁'] [SMul R A₂'] [SMul R A₃']
variable (e : A₁ ≃ₐ[R] A₂)

section coe

instance : EquivLike (A₁ ≃ₐ[R] A₂) A₁ A₂ where
  coe f := f.toFun
  inv f := f.invFun
  left_inv f := f.left_inv
  right_inv f := f.right_inv
  coe_injective' f g h₁ h₂ := by
    obtain ⟨⟨f,_⟩,_⟩ := f
    obtain ⟨⟨g,_⟩,_⟩ := g
    congr

/-- Helper instance since the coercion is not always found. -/
instance : FunLike (A₁ ≃ₐ[R] A₂) A₁ A₂ where
  coe := DFunLike.coe
  coe_injective' := DFunLike.coe_injective'

instance : AlgEquivClass (A₁ ≃ₐ[R] A₂) R A₁ A₂ where
  map_add f := f.map_add'
  map_mul f := f.map_mul'
  map_smulₛₗ f := f.map_smul'

@[ext]
theorem ext {f g : A₁ ≃ₐ[R] A₂} (h : ∀ a, f a = g a) : f = g :=
  DFunLike.ext f g h

protected theorem congr_arg {f : A₁ ≃ₐ[R] A₂} {x x' : A₁} : x = x' → f x = f x' :=
  DFunLike.congr_arg f

protected theorem congr_fun {f g : A₁ ≃ₐ[R] A₂} (h : f = g) (x : A₁) : f x = g x :=
  DFunLike.congr_fun h x

@[simp]
theorem coe_mk {toEquiv map_mul map_add commutes} :
    ⇑(⟨toEquiv, map_mul, map_add, commutes⟩ : A₁ ≃ₐ[R] A₂) = toEquiv :=
  rfl

@[simp]
theorem mk_coe (e : A₁ ≃ₐ[R] A₂) (e' h₁ h₂ h₃ h₄ h₅) :
    (⟨⟨e, e', h₁, h₂⟩, h₃, h₄, h₅⟩ : A₁ ≃ₐ[R] A₂) = e :=
  ext fun _ => rfl

@[simp]
theorem toEquiv_eq_coe : e.toEquiv = e :=
  rfl

@[simp]
protected theorem coe_coe {F : Type*} [EquivLike F A₁ A₂] [AlgEquivClass F R A₁ A₂] (f : F) :
    ⇑(f : A₁ ≃ₐ[R] A₂) = f :=
  rfl

theorem coe_fun_injective : @Function.Injective (A₁ ≃ₐ[R] A₂) (A₁ → A₂) fun e => (e : A₁ → A₂) :=
  DFunLike.coe_injective

instance hasCoeToRingEquiv : CoeOut (A₁ ≃ₐ[R] A₂) (A₁ ≃+* A₂) :=
  ⟨AlgEquiv.toRingEquiv⟩

@[simp]
theorem coe_toEquiv : ((e : A₁ ≃ A₂) : A₁ → A₂) = e :=
  rfl

@[simp]
theorem toRingEquiv_eq_coe : e.toRingEquiv = e :=
  rfl

@[simp, norm_cast]
lemma toRingEquiv_toRingHom {A₁ A₂ : Type*} [NonAssocSemiring A₁] [NonAssocSemiring A₂]
    [SMul R A₁] [SMul R A₂] (e : A₁ ≃ₐ[R] A₂) : ((e : A₁ ≃+* A₂) : A₁ →+* A₂) = e :=
  rfl

@[simp, norm_cast]
theorem coe_ringEquiv : ((e : A₁ ≃+* A₂) : A₁ → A₂) = e :=
  rfl

theorem coe_ringEquiv' : (e.toRingEquiv : A₁ → A₂) = e :=
  rfl

theorem coe_ringEquiv_injective : Function.Injective ((↑) : (A₁ ≃ₐ[R] A₂) → A₁ ≃+* A₂) :=
  fun _ _ h => ext <| RingEquiv.congr_fun h

@[simp]
theorem commutes {A₁ A₂ : Type*} [CommSemiring R] [Semiring A₁] [Semiring A₂] [Algebra R A₁]
    [Algebra R A₂] (e : A₁ ≃ₐ[R] A₂) : ∀ r : R, e (algebraMap R A₁ r) = algebraMap R A₂ r :=
  AlgHomClass.commutes e

section toAlgHom
variable {A₁ A₂ : Type*} [CommSemiring R] [Semiring A₁] [Semiring A₂] [Algebra R A₁]
  [Algebra R A₂] (e : A₁ ≃ₐ[R] A₂)

lemma ofCommutes_apply (e' : A₁ ≃+* A₂) (h_comm) (x : A₁) :
    (ofCommutes e' h_comm : A₁ ≃ₐ[R] A₂) x = e' x := rfl

lemma ofCommutes_symm_apply (e' : A₁ ≃+* A₂) (h_comm) (x : A₂) :
    (ofCommutes e' h_comm : A₁ ≃ₐ[R] A₂).symm x = e'.symm x := rfl

/-- Interpret an algebra equivalence as an algebra homomorphism.

This definition is included for symmetry with the other `to*Hom` projections.
The `simp` normal form is to use the coercion of the `AlgHomClass.coeTC` instance. -/
@[coe]
def toAlgHom : A₁ →ₐ[R] A₂ :=
  { e with
    map_one' := map_one e
    map_zero' := map_zero e
    commutes' := e.commutes }

@[simp]
theorem toAlgHom_eq_coe : e.toAlgHom = e :=
  rfl

@[simp, norm_cast]
theorem coe_algHom : DFunLike.coe (e.toAlgHom) = DFunLike.coe e :=
  rfl

theorem coe_algHom_injective : Function.Injective ((↑) : (A₁ ≃ₐ[R] A₂) → A₁ →ₐ[R] A₂) :=
  fun _ _ h => ext <| AlgHom.congr_fun h

@[simp, norm_cast]
lemma toAlgHom_toRingHom : ((e : A₁ →ₐ[R] A₂) : A₁ →+* A₂) = e :=
  rfl

/-- The two paths coercion can take to a `RingHom` are equivalent -/
theorem coe_ringHom_commutes : ((e : A₁ →ₐ[R] A₂) : A₁ →+* A₂) = ((e : A₁ ≃+* A₂) : A₁ →+* A₂) :=
  rfl

end toAlgHom

end coe

section bijective

protected theorem bijective : Function.Bijective e :=
  EquivLike.bijective e

protected theorem injective : Function.Injective e :=
  EquivLike.injective e

protected theorem surjective : Function.Surjective e :=
  EquivLike.surjective e

end bijective

section refl

/-- Algebra equivalences are reflexive. -/
@[refl]
def refl : A₁ ≃ₐ[R] A₁ :=
  { (.refl _ : A₁ ≃+* A₁) with map_smul' := fun _ _ => rfl }

instance : Inhabited (A₁ ≃ₐ[R] A₁) :=
  ⟨refl⟩

@[simp, norm_cast] lemma refl_toAlgHom {A₁ : Type*} [CommSemiring R] [Semiring A₁] [Algebra R A₁] :
    (refl : A₁ ≃ₐ[R] A₁) = AlgHom.id R A₁ := rfl
@[simp, norm_cast] lemma refl_toRingHom {A₁ : Type*} [NonAssocSemiring A₁] [SMul R A₁] :
    (refl : A₁ ≃ₐ[R] A₁) = RingHom.id A₁ := rfl

@[simp]
theorem coe_refl : ⇑(refl : A₁ ≃ₐ[R] A₁) = id :=
  rfl

end refl

-- needed?
instance : MulActionHomClass (A₁ ≃ₐ[R] A₂) R A₁ A₂ where
  map_smulₛₗ f := f.map_smul'

section symm

/-- Algebra equivalences are symmetric. -/
@[symm]
def symm (e : A₁ ≃ₐ[R] A₂) : A₂ ≃ₐ[R] A₁ :=
  { e.toRingEquiv.symm with
    map_smul' := fun r a => by
      change e.toEquiv.symm (r • a) = r • e.toEquiv.symm a
      rw [← e.toEquiv.symm_apply_apply (r • e.toEquiv.symm a)]
      simp [map_smul] }

theorem invFun_eq_symm {e : A₁ ≃ₐ[R] A₂} : e.invFun = e.symm :=
  rfl

@[simp]
theorem coe_apply_coe_coe_symm_apply {F : Type*} [EquivLike F A₁ A₂] [AlgEquivClass F R A₁ A₂]
    (f : F) (x : A₂) :
    f ((f : A₁ ≃ₐ[R] A₂).symm x) = x :=
  EquivLike.right_inv f x

@[simp]
theorem coe_coe_symm_apply_coe_apply {F : Type*} [EquivLike F A₁ A₂] [AlgEquivClass F R A₁ A₂]
    (f : F) (x : A₁) :
    (f : A₁ ≃ₐ[R] A₂).symm (f x) = x :=
  EquivLike.left_inv f x

/-- `simp` normal form of `invFun_eq_symm` -/
@[simp]
theorem symm_toEquiv_eq_symm {e : A₁ ≃ₐ[R] A₂} : (e : A₁ ≃ A₂).symm = e.symm :=
  rfl

@[simp]
theorem symm_symm (e : A₁ ≃ₐ[R] A₂) : e.symm.symm = e := rfl

theorem symm_bijective : Function.Bijective (symm : (A₁ ≃ₐ[R] A₂) → A₂ ≃ₐ[R] A₁) :=
  Function.bijective_iff_has_inverse.mpr ⟨_, symm_symm, symm_symm⟩

@[simp]
theorem mk_coe' (e : A₁ ≃ₐ[R] A₂) (f h₁ h₂ h₃ h₄ h₅) :
    (⟨⟨f, e, h₁, h₂⟩, h₃, h₄, h₅⟩ : A₂ ≃ₐ[R] A₁) = e.symm :=
  symm_bijective.injective <| ext fun _ => rfl

/-- Auxiliary definition to avoid looping in `dsimp` with `AlgEquiv.symm_mk`. -/
protected def symm_mk.aux (f f') (h₁ h₂ h₃ h₄ h₅) :=
  (⟨⟨f, f', h₁, h₂⟩, h₃, h₄, h₅⟩ : A₁ ≃ₐ[R] A₂).symm

@[simp]
theorem symm_mk (f f') (h₁ h₂ h₃ h₄ h₅) :
    (⟨⟨f, f', h₁, h₂⟩, h₃, h₄, h₅⟩ : A₁ ≃ₐ[R] A₂).symm =
      { symm_mk.aux f f' h₁ h₂ h₃ h₄ h₅ with
        toFun := f'
        invFun := f } :=
  rfl

@[simp]
theorem refl_symm : (AlgEquiv.refl : A₁ ≃ₐ[R] A₁).symm = AlgEquiv.refl :=
  rfl

--this should be a simp lemma but causes a lint timeout
theorem toRingEquiv_symm (f : A₁ ≃ₐ[R] A₁) : (f : A₁ ≃+* A₁).symm = f.symm :=
  rfl

@[simp]
theorem symm_toRingEquiv : (e.symm : A₂ ≃+* A₁) = (e : A₁ ≃+* A₂).symm :=
  rfl

@[simp]
theorem symm_toAddEquiv : (e.symm : A₂ ≃+ A₁) = (e : A₁ ≃+ A₂).symm :=
  rfl

@[simp]
theorem symm_toMulEquiv : (e.symm : A₂ ≃* A₁) = (e : A₁ ≃* A₂).symm :=
  rfl

@[simp]
theorem apply_symm_apply (e : A₁ ≃ₐ[R] A₂) : ∀ x, e (e.symm x) = x :=
  e.toEquiv.apply_symm_apply

@[simp]
theorem symm_apply_apply (e : A₁ ≃ₐ[R] A₂) : ∀ x, e.symm (e x) = x :=
  e.toEquiv.symm_apply_apply

theorem symm_apply_eq (e : A₁ ≃ₐ[R] A₂) {x y} : e.symm x = y ↔ x = e y :=
  e.toEquiv.symm_apply_eq

theorem eq_symm_apply (e : A₁ ≃ₐ[R] A₂) {x y} : y = e.symm x ↔ e y = x :=
  e.toEquiv.eq_symm_apply

section AlgHomComp
variable {A₁ A₂ : Type*} [CommSemiring R] [Semiring A₁] [Semiring A₂] [Algebra R A₁]
  [Algebra R A₂] (e : A₁ ≃ₐ[R] A₂)

@[simp]
theorem comp_symm (e : A₁ ≃ₐ[R] A₂) : AlgHom.comp (e : A₁ →ₐ[R] A₂) ↑e.symm = AlgHom.id R A₂ := by
  ext
  simp

@[simp]
theorem symm_comp (e : A₁ ≃ₐ[R] A₂) : AlgHom.comp ↑e.symm (e : A₁ →ₐ[R] A₂) = AlgHom.id R A₁ := by
  ext
  simp

end AlgHomComp

theorem leftInverse_symm (e : A₁ ≃ₐ[R] A₂) : Function.LeftInverse e.symm e :=
  e.left_inv

theorem rightInverse_symm (e : A₁ ≃ₐ[R] A₂) : Function.RightInverse e.symm e :=
  e.right_inv

end symm

section simps

/-- See Note [custom simps projection] -/
def Simps.apply (e : A₁ ≃ₐ[R] A₂) : A₁ → A₂ :=
  e

/-- See Note [custom simps projection] -/
def Simps.toEquiv (e : A₁ ≃ₐ[R] A₂) : A₁ ≃ A₂ :=
  e

/-- See Note [custom simps projection] -/
def Simps.symm_apply (e : A₁ ≃ₐ[R] A₂) : A₂ → A₁ :=
  e.symm

initialize_simps_projections AlgEquiv (toFun → apply, invFun → symm_apply)

end simps

section trans

/-- Algebra equivalences are transitive. -/
@[trans]
def trans (e₁ : A₁ ≃ₐ[R] A₂) (e₂ : A₂ ≃ₐ[R] A₃) : A₁ ≃ₐ[R] A₃ :=
  { e₁.toRingEquiv.trans e₂.toRingEquiv with
    map_smul' := fun r _ => by simp }

@[simp]
theorem coe_trans (e₁ : A₁ ≃ₐ[R] A₂) (e₂ : A₂ ≃ₐ[R] A₃) : ⇑(e₁.trans e₂) = e₂ ∘ e₁ :=
  rfl

@[simp]
theorem trans_apply (e₁ : A₁ ≃ₐ[R] A₂) (e₂ : A₂ ≃ₐ[R] A₃) (x : A₁) : (e₁.trans e₂) x = e₂ (e₁ x) :=
  rfl

@[simp]
theorem symm_trans_apply (e₁ : A₁ ≃ₐ[R] A₂) (e₂ : A₂ ≃ₐ[R] A₃) (x : A₃) :
    (e₁.trans e₂).symm x = e₁.symm (e₂.symm x) :=
  rfl

@[simp] lemma self_trans_symm (e : A₁ ≃ₐ[R] A₂) : e.trans e.symm = refl := by ext; simp
@[simp] lemma symm_trans_self (e : A₁ ≃ₐ[R] A₂) : e.symm.trans e = refl := by ext; simp

@[simp, norm_cast]
lemma toRingHom_trans {A₁ A₂ A₃ : Type*} [NonAssocSemiring A₁] [NonAssocSemiring A₂]
    [NonAssocSemiring A₃] [SMul R A₁] [SMul R A₂] [SMul R A₃] (e₁ : A₁ ≃ₐ[R] A₂)
    (e₂ : A₂ ≃ₐ[R] A₃) : (e₁.trans e₂ : A₁ →+* A₃) = RingHom.comp e₂ (e₁ : A₁ →+* A₂) := rfl

end trans

/-- `Equiv.cast (congrArg _ h)` as an algebra equiv.

Note that unlike `Equiv.cast`, this takes an equality of indices rather than an equality of types,
to avoid having to deal with an equality of the algebraic structure itself. -/
@[simps!]
protected def cast {ι : Type*} {A : ι → Type*} [∀ i, Mul (A i)] [∀ i, Add (A i)] [∀ i, SMul R (A i)]
    {i j : ι} (h : i = j) : A i ≃ₐ[R] A j where
  __ := RingEquiv.cast h
  map_smul' _ := by cases h; simp

section arrowCongr
variable {A₁ A₂ A₃ A₁' A₂' A₃' : Type*} [CommSemiring R]
variable [Semiring A₁] [Semiring A₂] [Semiring A₃] [Semiring A₁'] [Semiring A₂'] [Semiring A₃']
variable [Algebra R A₁] [Algebra R A₂] [Algebra R A₃]
variable [Algebra R A₁'] [Algebra R A₂'] [Algebra R A₃']

/-- If `A₁` is equivalent to `A₁'` and `A₂` is equivalent to `A₂'`, then the type of maps
`A₁ →ₐ[R] A₂` is equivalent to the type of maps `A₁' →ₐ[R] A₂'`. -/
@[simps apply]
def arrowCongr (e₁ : A₁ ≃ₐ[R] A₁') (e₂ : A₂ ≃ₐ[R] A₂') : (A₁ →ₐ[R] A₂) ≃ (A₁' →ₐ[R] A₂') where
  toFun f := (e₂.toAlgHom.comp f).comp e₁.symm.toAlgHom
  invFun f := (e₂.symm.toAlgHom.comp f).comp e₁.toAlgHom
  left_inv f := by
    simp only [AlgHom.comp_assoc, toAlgHom_eq_coe, symm_comp]
    simp only [← AlgHom.comp_assoc, symm_comp, AlgHom.id_comp, AlgHom.comp_id]
  right_inv f := by
    simp only [AlgHom.comp_assoc, toAlgHom_eq_coe, comp_symm]
    simp only [← AlgHom.comp_assoc, comp_symm, AlgHom.id_comp, AlgHom.comp_id]

theorem arrowCongr_comp (e₁ : A₁ ≃ₐ[R] A₁') (e₂ : A₂ ≃ₐ[R] A₂')
    (e₃ : A₃ ≃ₐ[R] A₃') (f : A₁ →ₐ[R] A₂) (g : A₂ →ₐ[R] A₃) :
    arrowCongr e₁ e₃ (g.comp f) = (arrowCongr e₂ e₃ g).comp (arrowCongr e₁ e₂ f) := by
  ext
  simp

@[simp]
theorem arrowCongr_refl : arrowCongr AlgEquiv.refl AlgEquiv.refl = Equiv.refl (A₁ →ₐ[R] A₂) :=
  rfl

@[simp]
theorem arrowCongr_trans (e₁ : A₁ ≃ₐ[R] A₂) (e₁' : A₁' ≃ₐ[R] A₂')
    (e₂ : A₂ ≃ₐ[R] A₃) (e₂' : A₂' ≃ₐ[R] A₃') :
    arrowCongr (e₁.trans e₂) (e₁'.trans e₂') = (arrowCongr e₁ e₁').trans (arrowCongr e₂ e₂') :=
  rfl

@[simp]
theorem arrowCongr_symm (e₁ : A₁ ≃ₐ[R] A₁') (e₂ : A₂ ≃ₐ[R] A₂') :
    (arrowCongr e₁ e₂).symm = arrowCongr e₁.symm e₂.symm :=
  rfl

end arrowCongr

/-- If `A₁` is equivalent to `A₂` and `A₁'` is equivalent to `A₂'`, then the type of maps
`A₁ ≃ₐ[R] A₁'` is equivalent to the type of maps `A₂ ≃ₐ[R] A₂'`.

This is the `AlgEquiv` version of `AlgEquiv.arrowCongr`. -/
@[simps apply]
def equivCongr (e : A₁ ≃ₐ[R] A₂) (e' : A₁' ≃ₐ[R] A₂') : (A₁ ≃ₐ[R] A₁') ≃ A₂ ≃ₐ[R] A₂' where
  toFun ψ := e.symm.trans (ψ.trans e')
  invFun ψ := e.trans (ψ.trans e'.symm)
  left_inv ψ := by
    ext
    simp_rw [trans_apply, symm_apply_apply]
  right_inv ψ := by
    ext
    simp_rw [trans_apply, apply_symm_apply]

@[simp]
theorem equivCongr_refl : equivCongr AlgEquiv.refl AlgEquiv.refl = Equiv.refl (A₁ ≃ₐ[R] A₁') :=
  rfl

@[simp]
theorem equivCongr_symm (e : A₁ ≃ₐ[R] A₂) (e' : A₁' ≃ₐ[R] A₂') :
    (equivCongr e e').symm = equivCongr e.symm e'.symm :=
  rfl

@[simp]
theorem equivCongr_trans (e₁₂ : A₁ ≃ₐ[R] A₂) (e₁₂' : A₁' ≃ₐ[R] A₂')
    (e₂₃ : A₂ ≃ₐ[R] A₃) (e₂₃' : A₂' ≃ₐ[R] A₃') :
    (equivCongr e₁₂ e₁₂').trans (equivCongr e₂₃ e₂₃') =
      equivCongr (e₁₂.trans e₂₃) (e₁₂'.trans e₂₃') :=
  rfl

section ofAlgHom
variable {A₁ A₂ : Type*} [CommSemiring R] [Semiring A₁] [Semiring A₂] [Algebra R A₁]
  [Algebra R A₂] (e : A₁ ≃ₐ[R] A₂)

/-- If an algebra morphism has an inverse, it is an algebra isomorphism. -/
@[simps]
def ofAlgHom (f : A₁ →ₐ[R] A₂) (g : A₂ →ₐ[R] A₁) (h₁ : f.comp g = AlgHom.id R A₂)
    (h₂ : g.comp f = AlgHom.id R A₁) : A₁ ≃ₐ[R] A₂ :=
  { f with
    toFun := f
    invFun := g
    left_inv := AlgHom.ext_iff.1 h₂
    right_inv := AlgHom.ext_iff.1 h₁
    map_smul' := map_smul f }

theorem coe_algHom_ofAlgHom (f : A₁ →ₐ[R] A₂) (g : A₂ →ₐ[R] A₁) (h₁ h₂) :
    ↑(ofAlgHom f g h₁ h₂) = f :=
  rfl

@[simp]
theorem ofAlgHom_coe_algHom (f : A₁ ≃ₐ[R] A₂) (g : A₂ →ₐ[R] A₁) (h₁ h₂) :
    ofAlgHom (↑f) g h₁ h₂ = f :=
  ext fun _ => rfl

theorem ofAlgHom_symm (f : A₁ →ₐ[R] A₂) (g : A₂ →ₐ[R] A₁) (h₁ h₂) :
    (ofAlgHom f g h₁ h₂).symm = ofAlgHom g f h₂ h₁ :=
  rfl

end ofAlgHom

section toLinearEquiv
variable {A₁ A₂ A₃ : Type*} [Semiring R]
variable [NonUnitalNonAssocSemiring A₁] [NonUnitalNonAssocSemiring A₂]
  [NonUnitalNonAssocSemiring A₃]
variable [Module R A₁] [Module R A₂] [Module R A₃] (e : A₁ ≃ₐ[R] A₂)

/-- Forgetting the multiplicative structures, an equivalence of algebras is a linear equivalence. -/
@[simps apply]
def toLinearEquiv (e : A₁ ≃ₐ[R] A₂) : A₁ ≃ₗ[R] A₂ :=
  { e with
    toFun := e
    map_smul' := map_smul e
    invFun := e.symm }

@[simp]
theorem toLinearEquiv_refl : (AlgEquiv.refl : A₁ ≃ₐ[R] A₁).toLinearEquiv = LinearEquiv.refl R A₁ :=
  rfl

@[simp]
theorem toLinearEquiv_symm (e : A₁ ≃ₐ[R] A₂) : e.symm.toLinearEquiv = e.toLinearEquiv.symm :=
  rfl

@[simp]
theorem coe_toLinearEquiv (e : A₁ ≃ₐ[R] A₂) : ⇑e.toLinearEquiv = e := rfl

@[simp]
theorem coe_symm_toLinearEquiv (e : A₁ ≃ₐ[R] A₂) : ⇑e.toLinearEquiv.symm = e.symm := rfl

@[simp]
theorem toLinearEquiv_trans (e₁ : A₁ ≃ₐ[R] A₂) (e₂ : A₂ ≃ₐ[R] A₃) :
    (e₁.trans e₂).toLinearEquiv = e₁.toLinearEquiv.trans e₂.toLinearEquiv :=
  rfl

theorem toLinearEquiv_injective : Function.Injective (toLinearEquiv : _ → A₁ ≃ₗ[R] A₂) :=
  fun _ _ h => ext <| LinearEquiv.congr_fun h

/-- Interpret an algebra equivalence as a linear map. -/
def toLinearMap : A₁ →ₗ[R] A₂ :=
  e.toLinearEquiv.toLinearMap

@[simp]
theorem toLinearEquiv_toLinearMap : e.toLinearEquiv.toLinearMap = e.toLinearMap :=
  rfl

@[simp]
theorem toLinearMap_apply (x : A₁) : e.toLinearMap x = e x :=
  rfl

theorem toLinearMap_injective : Function.Injective (toLinearMap : _ → A₁ →ₗ[R] A₂) := fun _ _ h =>
  ext <| LinearMap.congr_fun h

@[simp]
theorem trans_toLinearMap (f : A₁ ≃ₐ[R] A₂) (g : A₂ ≃ₐ[R] A₃) :
    (f.trans g).toLinearMap = g.toLinearMap.comp f.toLinearMap :=
  rfl

end toLinearEquiv

section algHom_linearMap_ofBijective
variable {A₁ A₂ : Type*} [CommSemiring R] [Semiring A₁] [Semiring A₂]
variable [Algebra R A₁] [Algebra R A₂] (e : A₁ ≃ₐ[R] A₂)

@[simp]
theorem toAlgHom_toLinearMap : (e : A₁ →ₐ[R] A₂).toLinearMap = e.toLinearMap :=
  rfl

theorem toLinearMap_ofAlgHom (f : A₁ →ₐ[R] A₂) (g : A₂ →ₐ[R] A₁) (h₁ h₂) :
    (ofAlgHom f g h₁ h₂).toLinearMap = f.toLinearMap :=
  LinearMap.ext fun _ => rfl

/-- Promotes a bijective algebra homomorphism to an algebra equivalence. -/
noncomputable def ofBijective (f : A₁ →ₐ[R] A₂) (hf : Function.Bijective f) : A₁ ≃ₐ[R] A₂ :=
  { RingEquiv.ofBijective (f : A₁ →+* A₂) hf, f with
    map_smul' := by simp }

@[simp]
lemma coe_ofBijective (f : A₁ →ₐ[R] A₂) (hf : Function.Bijective f) :
    (ofBijective f hf : A₁ → A₂) = f := rfl

lemma ofBijective_apply (f : A₁ →ₐ[R] A₂) (hf : Function.Bijective f) (a : A₁) :
    (ofBijective f hf) a = f a := rfl

@[simp]
lemma toLinearMap_ofBijective (f : A₁ →ₐ[R] A₂) (hf : Function.Bijective f) :
    (ofBijective f hf).toLinearMap = f := rfl

@[simp]
lemma toAlgHom_ofBijective (f : A₁ →ₐ[R] A₂) (hf : Function.Bijective f) :
    AlgHomClass.toAlgHom (ofBijective f hf) = f := rfl

lemma ofBijective_apply_symm_apply (f : A₁ →ₐ[R] A₂) (hf : Function.Bijective f) (x : A₂) :
    f ((ofBijective f hf).symm x) = x :=
  (ofBijective f hf).apply_symm_apply x

@[simp]
lemma ofBijective_symm_apply_apply (f : A₁ →ₐ[R] A₂) (hf : Function.Bijective f) (x : A₁) :
    (ofBijective f hf).symm (f x) = x :=
  (ofBijective f hf).symm_apply_apply x

end algHom_linearMap_ofBijective

section OfLinearEquiv
variable {A₁ A₂ : Type*} [Semiring R]
variable [NonUnitalNonAssocSemiring A₁] [NonUnitalNonAssocSemiring A₂]
variable [Module R A₁] [Module R A₂] (e : A₁ ≃ₐ[R] A₂)
variable (l : A₁ ≃ₗ[R] A₂) (map_mul : ∀ x y : A₁, l (x * y) = l x * l y)
/--
Upgrade a linear equivalence to an algebra equivalence,
given that it distributes over multiplication and the identity
-/
@[simps apply]
def ofLinearEquiv : A₁ ≃ₐ[R] A₂ :=
  { l with
    toFun := l
    invFun := l.symm
    map_mul' := map_mul
    map_smul' := map_smul l }

/-- Auxiliary definition to avoid looping in `dsimp` with `AlgEquiv.ofLinearEquiv_symm`. -/
protected def ofLinearEquiv_symm.aux := (ofLinearEquiv l map_mul).symm

@[simp]
theorem ofLinearEquiv_symm :
    (ofLinearEquiv l map_mul).symm = ofLinearEquiv l.symm (ofLinearEquiv l map_mul).symm.map_mul :=
  rfl

@[simp]
theorem ofLinearEquiv_toLinearEquiv (map_mul) :
    ofLinearEquiv e.toLinearEquiv map_mul = e :=
  rfl

@[simp]
theorem toLinearEquiv_ofLinearEquiv : toLinearEquiv (ofLinearEquiv l map_mul) = l :=
  rfl

end OfLinearEquiv

section OfRingEquiv

/-- Promotes a linear `RingEquiv` to an `AlgEquiv`. -/
@[simps apply symm_apply toEquiv]
def ofRingEquiv {f : A₁ ≃+* A₂} (hf : ∀ (r : R) x, f (r • x) = r • f x) :
    A₁ ≃ₐ[R] A₂ :=
  { f with
    toFun := f
    invFun := f.symm
    map_smul' := hf }

end OfRingEquiv

@[simps -isSimp one mul, stacks 09HR]
instance aut : Group (A₁ ≃ₐ[R] A₁) where
  mul ϕ ψ := ψ.trans ϕ
  mul_assoc _ _ _ := rfl
  one := refl
  one_mul _ := ext fun _ => rfl
  mul_one _ := ext fun _ => rfl
  inv := symm
  inv_mul_cancel ϕ := ext <| symm_apply_apply ϕ

@[simp]
theorem one_apply (x : A₁) : (1 : A₁ ≃ₐ[R] A₁) x = x :=
  rfl

@[simp]
theorem mul_apply (e₁ e₂ : A₁ ≃ₐ[R] A₁) (x : A₁) : (e₁ * e₂) x = e₁ (e₂ x) :=
  rfl

lemma aut_inv (ϕ : A₁ ≃ₐ[R] A₁) : ϕ⁻¹ = ϕ.symm := rfl

@[simp] theorem coe_pow (e : A₁ ≃ₐ[R] A₁) (n : ℕ) : ⇑(e ^ n) = e^[n] :=
  n.rec (by ext; simp) fun _ ih ↦ by ext; simp [pow_succ, ih]

/-- An algebra isomorphism induces a group isomorphism between automorphism groups.

This is a more bundled version of `AlgEquiv.equivCongr`. -/
@[simps apply]
def autCongr (ϕ : A₁ ≃ₐ[R] A₂) : (A₁ ≃ₐ[R] A₁) ≃* A₂ ≃ₐ[R] A₂ where
  __ := equivCongr ϕ ϕ
  toFun ψ := ϕ.symm.trans (ψ.trans ϕ)
  invFun ψ := ϕ.trans (ψ.trans ϕ.symm)
  map_mul' ψ χ := by
    ext
    simp only [mul_apply, trans_apply, symm_apply_apply]

@[simp]
theorem autCongr_refl : autCongr AlgEquiv.refl = MulEquiv.refl (A₁ ≃ₐ[R] A₁) := rfl

@[simp]
theorem autCongr_symm (ϕ : A₁ ≃ₐ[R] A₂) : (autCongr ϕ).symm = autCongr ϕ.symm :=
  rfl

@[simp]
theorem autCongr_trans (ϕ : A₁ ≃ₐ[R] A₂) (ψ : A₂ ≃ₐ[R] A₃) :
    (autCongr ϕ).trans (autCongr ψ) = autCongr (ϕ.trans ψ) :=
  rfl

section mulSemiringAction
variable {R A₁ A₂ : Type*}
  [CommSemiring R] [Semiring A₁] [Semiring A₂] [Algebra R A₁] [Algebra R A₂]

/-- The tautological action by `A₁ ≃ₐ[R] A₁` on `A₁`.

This generalizes `Function.End.applyMulAction`. -/
instance applyMulSemiringAction : MulSemiringAction (A₁ ≃ₐ[R] A₁) A₁ where
  smul := (· <| ·)
  smul_zero := map_zero
  smul_add := map_add
  smul_one := map_one
  smul_mul := map_mul
  one_smul _ := rfl
  mul_smul _ _ _ := rfl

@[simp]
protected theorem smul_def (f : A₁ ≃ₐ[R] A₁) (a : A₁) : f • a = f a :=
  rfl

instance apply_faithfulSMul : FaithfulSMul (A₁ ≃ₐ[R] A₁) A₁ :=
  ⟨AlgEquiv.ext⟩

instance apply_smulCommClass {S} [SMul S R] [SMul S A₁] [IsScalarTower S R A₁] :
    SMulCommClass S (A₁ ≃ₐ[R] A₁) A₁ where
  smul_comm r e a := (e.toLinearEquiv.map_smul_of_tower r a).symm

instance apply_smulCommClass' {S} [SMul S R] [SMul S A₁] [IsScalarTower S R A₁] :
    SMulCommClass (A₁ ≃ₐ[R] A₁) S A₁ :=
  SMulCommClass.symm _ _ _

instance : MulDistribMulAction (A₁ ≃ₐ[R] A₁) A₁ˣ where
  smul := fun f => Units.map f
  one_smul := fun x => by ext; rfl
  mul_smul := fun x y z => by ext; rfl
  smul_mul := fun x y z => by ext; exact map_mul x _ _
  smul_one := fun x => by ext; exact map_one x

@[simp]
theorem smul_units_def (f : A₁ ≃ₐ[R] A₁) (x : A₁ˣ) :
    f • x = Units.map f x := rfl

@[simp]
lemma _root_.MulSemiringAction.toRingEquiv_algEquiv (σ : A₁ ≃ₐ[R] A₁) :
    MulSemiringAction.toRingEquiv _ A₁ σ = σ := rfl

@[simp]
theorem algebraMap_eq_apply (e : A₁ ≃ₐ[R] A₂) {y : R} {x : A₁} :
    algebraMap R A₂ y = e x ↔ algebraMap R A₁ y = x :=
  ⟨fun h => by simpa using e.symm.toAlgHom.algebraMap_eq_apply h, fun h =>
    e.toAlgHom.algebraMap_eq_apply h⟩

/-- `AlgEquiv.toAlgHom` as a `MonoidHom`. -/
@[simps] def toAlgHomHom (R A) [CommSemiring R] [Semiring A] [Algebra R A] :
    (A ≃ₐ[R] A) →* A →ₐ[R] A where
  toFun := AlgEquiv.toAlgHom
  map_one' := rfl
  map_mul' _ _ := rfl

/-- `AlgEquiv.toLinearMap` as a `MonoidHom`. -/
@[simps!]
def toLinearMapHom (R A) [CommSemiring R] [Semiring A] [Algebra R A] :
    (A ≃ₐ[R] A) →* Module.End R A :=
  AlgHom.toEnd.comp (toAlgHomHom R A)

lemma pow_toLinearMap (σ : A₁ ≃ₐ[R] A₁) (n : ℕ) :
    (σ ^ n).toLinearMap = σ.toLinearMap ^ n :=
  (AlgEquiv.toLinearMapHom R A₁).map_pow σ n

end mulSemiringAction

@[simp]
lemma one_toLinearMap {R A : Type*} [Semiring R] [NonUnitalNonAssocSemiring A]
    [Module R A] : (1 : A ≃ₐ[R] A).toLinearMap = 1 := rfl

/-- The units group of `S →ₐ[R] S` is `S ≃ₐ[R] S`.
See `LinearMap.GeneralLinearGroup.generalLinearEquiv` for the linear map version. -/
@[simps]
def algHomUnitsEquiv (R S : Type*) [CommSemiring R] [Semiring S] [Algebra R S] :
    (S →ₐ[R] S)ˣ ≃* (S ≃ₐ[R] S) where
  toFun := fun f ↦
    { (f : S →ₐ[R] S) with
      invFun := ↑(f⁻¹)
      left_inv := (fun x ↦ show (↑(f⁻¹ * f) : S →ₐ[R] S) x = x by rw [inv_mul_cancel]; rfl)
      right_inv := (fun x ↦ show (↑(f * f⁻¹) : S →ₐ[R] S) x = x by rw [mul_inv_cancel]; rfl)
      map_smul' := by simp }
  invFun := fun f ↦ ⟨f, f.symm, f.comp_symm, f.symm_comp⟩
  map_mul' := fun _ _ ↦ rfl

/-- See also `Finite.algHom` -/
instance _root_.Finite.algEquiv {R A₁ A₂ : Type*} [CommSemiring R] [Semiring A₁] [Semiring A₂]
    [Algebra R A₁] [Algebra R A₂] [Finite (A₁ →ₐ[R] A₂)] : Finite (A₁ ≃ₐ[R] A₂) :=
  Finite.of_injective _ AlgEquiv.coe_algHom_injective

end Semiring

end AlgEquiv

namespace MulSemiringAction

variable {M G : Type*} (R A : Type*) [CommSemiring R] [Semiring A] [Algebra R A]

section

variable [Group G] [MulSemiringAction G A] [SMulCommClass G R A]

/-- Each element of the group defines an algebra equivalence.

This is a stronger version of `MulSemiringAction.toRingEquiv` and
`DistribMulAction.toLinearEquiv`. -/
@[simps! apply symm_apply toEquiv]
def toAlgEquiv (g : G) : A ≃ₐ[R] A :=
  { MulSemiringAction.toRingEquiv _ _ g, MulSemiringAction.toAlgHom R A g with
    map_smul' _ _ := by simp [smul_comm] }

theorem toAlgEquiv_injective [FaithfulSMul G A] :
    Function.Injective (MulSemiringAction.toAlgEquiv R A : G → A ≃ₐ[R] A) := fun _ _ h =>
  eq_of_smul_eq_smul fun r => AlgEquiv.ext_iff.1 h r

variable (G)

/-- Each element of the group defines an algebra equivalence.

This is a stronger version of `MulSemiringAction.toRingAut` and
`DistribMulAction.toModuleEnd`. -/
@[simps]
def toAlgAut : G →* A ≃ₐ[R] A where
  toFun := toAlgEquiv R A
  map_one' := AlgEquiv.ext <| one_smul _
  map_mul' g h := AlgEquiv.ext <| mul_smul g h

end

end MulSemiringAction

section

variable {R S T : Type*} [CommSemiring R] [Semiring S] [Semiring T] [Algebra R S] [Algebra R T]

instance [Subsingleton S] [Subsingleton T] : Unique (S ≃ₐ[R] T) where
  default := AlgEquiv.ofAlgHom default default
    (AlgHom.ext fun _ ↦ Subsingleton.elim _ _)
    (AlgHom.ext fun _ ↦ Subsingleton.elim _ _)
  uniq _ := AlgEquiv.ext fun _ ↦ Subsingleton.elim _ _

@[simp]
lemma AlgEquiv.default_apply [Subsingleton S] [Subsingleton T] (x : S) :
    (default : S ≃ₐ[R] T) x = 0 :=
  rfl

end

/-- The algebra equivalence between `ULift A` and `A`. -/
@[simps! -isSimp apply]
def ULift.algEquiv {R : Type u} {A : Type v} [CommSemiring R] [Semiring A] [Algebra R A] :
    ULift.{w} A ≃ₐ[R] A where
  __ := ULift.ringEquiv
<<<<<<< HEAD
  map_smul' _ _ := rfl
=======
  commutes' _ := rfl

/-- If an `R`-algebra `A` is isomorphic to `R` as `R`-module, then the canonical map `R → A` is an
equivalence of `R`-algebras.

Note that if `e : R ≃ₗ[R] A` is the linear equivalence, then this is not the same as the equivalence
of algebras provided here unless `e 1 = 1`. -/
@[simps] def LinearEquiv.algEquivOfRing
    {R A : Type*} [CommSemiring R] [CommSemiring A] [Algebra R A]
    (e : R ≃ₗ[R] A) : R ≃ₐ[R] A where
  __ := Algebra.ofId R A
  invFun x := e.symm (e 1 * x)
  left_inv x := calc
    e.symm (e 1 * (algebraMap R A) x)
      = e.symm (x • e 1) := by rw [Algebra.smul_def, mul_comm]
    _ = x := by rw [map_smul, e.symm_apply_apply, smul_eq_mul, mul_one]
  right_inv x := calc
    (algebraMap R A) (e.symm (e 1 * x))
      = (algebraMap R A) (e.symm (e 1 * x)) * e (e.symm 1 • 1) := by
          rw [smul_eq_mul, mul_one, e.apply_symm_apply, mul_one]
    _ = x := by rw [map_smul, Algebra.smul_def, mul_left_comm, ← Algebra.smul_def _ (e 1),
          ← map_smul, smul_eq_mul, mul_one, e.apply_symm_apply, ← mul_assoc, ← Algebra.smul_def,
          ← map_smul, smul_eq_mul, mul_one, e.apply_symm_apply, one_mul]
>>>>>>> c4b611e4
<|MERGE_RESOLUTION|>--- conflicted
+++ resolved
@@ -894,10 +894,7 @@
 def ULift.algEquiv {R : Type u} {A : Type v} [CommSemiring R] [Semiring A] [Algebra R A] :
     ULift.{w} A ≃ₐ[R] A where
   __ := ULift.ringEquiv
-<<<<<<< HEAD
   map_smul' _ _ := rfl
-=======
-  commutes' _ := rfl
 
 /-- If an `R`-algebra `A` is isomorphic to `R` as `R`-module, then the canonical map `R → A` is an
 equivalence of `R`-algebras.
@@ -919,5 +916,4 @@
           rw [smul_eq_mul, mul_one, e.apply_symm_apply, mul_one]
     _ = x := by rw [map_smul, Algebra.smul_def, mul_left_comm, ← Algebra.smul_def _ (e 1),
           ← map_smul, smul_eq_mul, mul_one, e.apply_symm_apply, ← mul_assoc, ← Algebra.smul_def,
-          ← map_smul, smul_eq_mul, mul_one, e.apply_symm_apply, one_mul]
->>>>>>> c4b611e4
+          ← map_smul, smul_eq_mul, mul_one, e.apply_symm_apply, one_mul]