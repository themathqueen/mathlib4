--- conflicted
+++ resolved
@@ -357,135 +357,6 @@
 
 end OneSubSMul
 
-<<<<<<< HEAD
-section GelfandFormula
-
-open Filter ENNReal ContinuousMultilinearMap
-
-open scoped Topology
-
-variable [NormedRing A] [NormedAlgebra ℂ A] [CompleteSpace A]
-
-/-- The `limsup` relationship for the spectral radius used to prove `spectrum.gelfand_formula`. -/
-theorem limsup_pow_nnnorm_pow_one_div_le_spectralRadius (a : A) :
-    limsup (fun n : ℕ => (‖a ^ n‖₊ : ℝ≥0∞) ^ (1 / n : ℝ)) atTop ≤ spectralRadius ℂ a := by
-  refine ENNReal.inv_le_inv.mp (le_of_forall_pos_nnreal_lt fun r r_pos r_lt => ?_)
-  simp_rw [inv_limsup, ← one_div]
-  let p : FormalMultilinearSeries ℂ ℂ A := fun n =>
-    ContinuousMultilinearMap.mkPiRing ℂ (Fin n) (a ^ n)
-  suffices h : (r : ℝ≥0∞) ≤ p.radius by
-    convert h
-    simp only [p, p.radius_eq_liminf, ← norm_toNNReal, norm_mkPiRing]
-    congr
-    ext n
-    rw [norm_toNNReal, ENNReal.coe_rpow_def ‖a ^ n‖₊ (1 / n : ℝ), if_neg]
-    exact fun ha => (lt_self_iff_false _).mp
-      (ha.2.trans_le (one_div_nonneg.mpr n.cast_nonneg : 0 ≤ (1 / n : ℝ)))
-  have H₁ := (differentiableOn_inverse_one_sub_smul r_lt).hasFPowerSeriesOnBall r_pos
-  exact ((hasFPowerSeriesOnBall_inverse_one_sub_smul ℂ a).exchange_radius H₁).r_le
-
-/-- **Gelfand's formula**: Given an element `a : A` of a complex Banach algebra, the
-`spectralRadius` of `a` is the limit of the sequence `‖a ^ n‖₊ ^ (1 / n)`. -/
-theorem pow_nnnorm_pow_one_div_tendsto_nhds_spectralRadius (a : A) :
-    Tendsto (fun n : ℕ => (‖a ^ n‖₊ : ℝ≥0∞) ^ (1 / n : ℝ)) atTop (𝓝 (spectralRadius ℂ a)) :=
-  tendsto_of_le_liminf_of_limsup_le (spectralRadius_le_liminf_pow_nnnorm_pow_one_div ℂ a)
-    (limsup_pow_nnnorm_pow_one_div_le_spectralRadius a)
-
-/- This is the same as `pow_nnnorm_pow_one_div_tendsto_nhds_spectralRadius` but for `norm`
-instead of `nnnorm`. -/
-/-- **Gelfand's formula**: Given an element `a : A` of a complex Banach algebra, the
-`spectralRadius` of `a` is the limit of the sequence `‖a ^ n‖₊ ^ (1 / n)`. -/
-theorem pow_norm_pow_one_div_tendsto_nhds_spectralRadius (a : A) :
-    Tendsto (fun n : ℕ => ENNReal.ofReal (‖a ^ n‖ ^ (1 / n : ℝ))) atTop
-      (𝓝 (spectralRadius ℂ a)) := by
-  convert pow_nnnorm_pow_one_div_tendsto_nhds_spectralRadius a using 1
-  ext1
-  rw [← ofReal_rpow_of_nonneg (norm_nonneg _) _, ← coe_nnnorm, coe_nnreal_eq]
-  exact one_div_nonneg.mpr (mod_cast zero_le _)
-
-end GelfandFormula
-
-section NonemptySpectrum
-
-variable [NormedRing A] [NormedAlgebra ℂ A] [CompleteSpace A] [Nontrivial A] (a : A)
-
-/-- In a (nontrivial) complex Banach algebra, every element has nonempty spectrum. -/
-protected theorem nonempty : (spectrum ℂ a).Nonempty := by
-  /- Suppose `σ a = ∅`, then resolvent set is `ℂ`, any `(z • 1 - a)` is a unit, and `resolvent a`
-    is differentiable on `ℂ`. -/
-  by_contra! h
-  have H₀ : resolventSet ℂ a = Set.univ := by rwa [spectrum, Set.compl_empty_iff] at h
-  have H₁ : Differentiable ℂ fun z : ℂ => resolvent a z := fun z =>
-    (hasDerivAt_resolvent (H₀.symm ▸ Set.mem_univ z : z ∈ resolventSet ℂ a)).differentiableAt
-  /- Since `resolvent a` tends to zero at infinity, by Liouville's theorem `resolvent a = 0`,
-  which contradicts that `resolvent a z` is invertible. -/
-  have H₃ := H₁.apply_eq_of_tendsto_cocompact 0 <| by
-    simpa [Metric.cobounded_eq_cocompact] using resolvent_tendsto_cobounded a (𝕜 := ℂ)
-  exact not_isUnit_zero <| H₃ ▸ (isUnit_resolvent.mp <| H₀.symm ▸ Set.mem_univ 0)
-
-/-- In a complex Banach algebra, the spectral radius is always attained by some element of the
-spectrum. -/
-theorem exists_nnnorm_eq_spectralRadius : ∃ z ∈ spectrum ℂ a, (‖z‖₊ : ℝ≥0∞) = spectralRadius ℂ a :=
-  exists_nnnorm_eq_spectralRadius_of_nonempty (spectrum.nonempty a)
-
-/-- In a complex Banach algebra, if every element of the spectrum has norm strictly less than
-`r : ℝ≥0`, then the spectral radius is also strictly less than `r`. -/
-theorem spectralRadius_lt_of_forall_lt {r : ℝ≥0} (hr : ∀ z ∈ spectrum ℂ a, ‖z‖₊ < r) :
-    spectralRadius ℂ a < r :=
-  spectralRadius_lt_of_forall_lt_of_nonempty (spectrum.nonempty a) hr
-
-open scoped Polynomial
-
-open Polynomial
-
-/-- The **spectral mapping theorem** for polynomials in a Banach algebra over `ℂ`. -/
-theorem map_polynomial_aeval (p : ℂ[X]) :
-    spectrum ℂ (aeval a p) = (fun k => eval k p) '' spectrum ℂ a :=
-  map_polynomial_aeval_of_nonempty a p (spectrum.nonempty a)
-
-/-- A specialization of the spectral mapping theorem for polynomials in a Banach algebra over `ℂ`
-to monic monomials. -/
-protected theorem map_pow (n : ℕ) :
-    spectrum ℂ (a ^ n) = (· ^ n) '' spectrum ℂ a := by
-  simpa only [aeval_X_pow, eval_pow, eval_X] using map_polynomial_aeval a (X ^ n)
-
-end NonemptySpectrum
-
-section GelfandMazurIsomorphism
-
-variable [NormedRing A] [NormedAlgebra ℂ A] (hA : ∀ {a : A}, IsUnit a ↔ a ≠ 0)
-include hA
-
-local notation "σ" => spectrum ℂ
-
-theorem algebraMap_eq_of_mem {a : A} {z : ℂ} (h : z ∈ σ a) : algebraMap ℂ A z = a := by
-  rwa [mem_iff, hA, Classical.not_not, sub_eq_zero] at h
-
-/-- **Gelfand-Mazur theorem**: For a complex Banach division algebra, the natural `algebraMap ℂ A`
-is an algebra isomorphism whose inverse is given by selecting the (unique) element of
-`spectrum ℂ a`. In addition, `algebraMap_isometry` guarantees this map is an isometry.
-
-Note: because `NormedDivisionRing` requires the field `norm_mul : ∀ a b, ‖a * b‖ = ‖a‖ * ‖b‖`, we
-don't use this type class and instead opt for a `NormedRing` in which the nonzero elements are
-precisely the units. This allows for the application of this isomorphism in broader contexts, e.g.,
-to the quotient of a complex Banach algebra by a maximal ideal. In the case when `A` is actually a
-`NormedDivisionRing`, one may fill in the argument `hA` with the lemma `isUnit_iff_ne_zero`. -/
-@[simps]
-noncomputable def _root_.NormedRing.algEquivComplexOfComplete [CompleteSpace A] : ℂ ≃ₐ[ℂ] A :=
-  let nt : Nontrivial A := ⟨⟨1, 0, hA.mp ⟨⟨1, 1, mul_one _, mul_one _⟩, rfl⟩⟩⟩
-  { Algebra.ofId ℂ A with
-    toFun := algebraMap ℂ A
-    invFun a := (@spectrum.nonempty _ _ _ _ nt a).some
-    left_inv z := by
-      simpa only [@scalar_eq _ _ _ _ _ nt _] using
-        (@spectrum.nonempty _ _ _ _ nt <| algebraMap ℂ A z).some_mem
-    right_inv a := algebraMap_eq_of_mem (@hA) (@spectrum.nonempty _ _ _ _ nt a).some_mem
-    map_smul' := by simp [Algebra.smul_def] }
-
-end GelfandMazurIsomorphism
-=======
->>>>>>> 06c7bee2
-
 section ExpMapping
 
 local notation "↑ₐ" => algebraMap 𝕜 A
